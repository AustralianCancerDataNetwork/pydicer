--- conflicted
+++ resolved
@@ -156,16 +156,10 @@
         missing-module-docstring,
         too-few-public-methods,
         missing-class-docstring,
-<<<<<<< HEAD
-        too-many-branches,
-        too-many-locals
-
-=======
         too-many-arguments,
         too-many-branches,
         too-many-locals,
         too-many-statements
->>>>>>> 834f94cf
 
 # Enable the message, report, category or checker with the given id(s). You can
 # either give multiple identifier separated by comma (,) or put this option
