--- conflicted
+++ resolved
@@ -9,6 +9,7 @@
 from pydicer.constants import (
     RT_STRUCTURE_STORAGE_UID,
     CT_IMAGE_STORAGE_UID,
+    PET_IMAGE_STORAGE_UID
 )
 
 logger = logging.getLogger(__name__)
@@ -34,83 +35,6 @@
         Function to convert the data into its intended form (eg. images into Nifti)
         """
 
-<<<<<<< HEAD
-        for series_uid, file_dic in self.preprocess_dic.items():
-
-            hash_sha = hashlib.sha256()
-            hash_sha.update(file_dic["study_id"].encode("UTF-8"))
-            study_id_hash = hash_sha.hexdigest()[:6]
-
-            hash_sha = hashlib.sha256()
-            hash_sha.update(series_uid.encode("UTF-8"))
-            series_uid_hash = hash_sha.hexdigest()[:6]
-
-            if file_dic["sop_class_uid"] == CT_IMAGE_STORAGE_UID:
-                series_files = [str(x["path"]) for x in file_dic["files"]]
-                series = sitk.ReadImage(series_files)
-
-                output_file = self.output_directory.joinpath(
-                    file_dic["patient_id"], study_id_hash, "images", f"CT_{series_uid_hash}.nii.gz"
-                )
-                output_file.parent.mkdir(exist_ok=True, parents=True)
-                sitk.WriteImage(series, str(output_file))
-
-            elif file_dic["sop_class_uid"] == RT_STRUCTURE_STORAGE_UID:
-
-                # Get the linked image
-                linked_uid = file_dic["linked_series_uid"]["referenced_series_uid"]
-                linked_dicom_dict = self.preprocess_dic[linked_uid]
-
-                hash_sha = hashlib.sha256()
-                hash_sha.update(linked_uid.encode("UTF-8"))
-                linked_uid_hash = hash_sha.hexdigest()[:6]
-
-                output_dir = self.output_directory.joinpath(
-                    file_dic["patient_id"],
-                    study_id_hash,
-                    "structures",
-                    f"{series_uid_hash}_{linked_uid_hash}",
-                )
-                output_dir.mkdir(exist_ok=True, parents=True)
-
-                img_file_list = [str(f["path"]) for f in linked_dicom_dict["files"]]
-
-                convert_rtstruct(
-                    img_file_list,
-                    file_dic["files"][0],
-                    prefix="",
-                    output_dir=output_dir,
-                    output_img=None,
-                    spacing=None,
-                )
-
-                # TODO Make generation of NRRD file optional, as well as the colormap configurable
-                nrrd_file = self.output_directory.joinpath(
-                    file_dic["patient_id"],
-                    study_id_hash,
-                    "structures",
-                    f"{series_uid_hash}_{linked_uid_hash}.nrrd",
-                )
-                write_nrrd_from_mask_directory(output_dir, nrrd_file)
-
-            elif file_dic["modality"] == "PT":
-                # all_files = file_dic["files"]
-                series_files = [str(x["path"]) for x in file_dic["files"]]
-
-                output_dir = self.output_directory.joinpath(
-                    file_dic["patient_id"],
-                    study_id_hash,
-                    "images",
-                    f"PT_{series_uid_hash}.nii.gz",
-                )
-                output_dir.parent.mkdir(exist_ok=True, parents=True)
-
-                print(series_files)
-                convert_dicom_to_nifty_pt(
-                    series_files,
-                    output_dir,
-                )
-=======
         for series_uid, df_files in self.df_preprocess.groupby("series_uid"):
 
             # Grab the patied_id, study_uid, sop_class_uid and modality (should be the same for all
@@ -191,6 +115,21 @@
                     )
 
                     write_nrrd_from_mask_directory(output_dir, nrrd_file)
+                elif sop_class_uid == PET_IMAGE_STORAGE_UID:
+
+                    # all_files = file_dic["files"]
+                    series_files = df_files.file_path.tolist()
+                    series_files = [str(f) for f in series_files]
+
+                    output_file = self.output_directory.joinpath(
+                        patient_id, study_id_hash, "images", f"PT_{series_uid_hash}.nii.gz"
+                    )
+                    output_file.parent.mkdir(exist_ok=True, parents=True)
+
+                    convert_dicom_to_nifty_pt(
+                        series_files,
+                        output_file,
+                    )
 
                 else:
                     raise NotImplementedError(
@@ -202,5 +141,4 @@
                 logger.error(e)
                 logger.error("Unable to convert series with UID")
 
-                # TODO send to quarantine
->>>>>>> f8dd0c05
+                # TODO send to quarantine