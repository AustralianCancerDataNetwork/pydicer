--- conflicted
+++ resolved
@@ -68,11 +68,7 @@
                 img_file_list = [str(f["path"]) for f in linked_dicom_dict["files"]]
 
                 convert_rtstruct(
-<<<<<<< HEAD
                     [i["path"] for i in linked_dicom_dict["files"]],
-=======
-                    img_file_list,
->>>>>>> 915d33d1
                     file_dic["files"][0],
                     prefix="",
                     output_dir=output_dir,
