--- conflicted
+++ resolved
@@ -34,13 +34,9 @@
     # logger.debug("Output file prefix: {0}".format(prefix))
     # logger.debug("Output directory: {0}".format(output_dir))
 
-<<<<<<< HEAD
     prefix = prefix + "{0}"
 
     dicom_image = sitk.ReadImage([str(i) for i in dcm_img_list])
-=======
-    dicom_image = sitk.ReadImage(dcm_img_list)
->>>>>>> 915d33d1
     dicom_struct = pydicom.read_file(dcm_rt_file, force=True)
 
     if not isinstance(output_dir, Path):
