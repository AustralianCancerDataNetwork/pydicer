--- conflicted
+++ resolved
@@ -44,14 +44,11 @@
         self.data_url = data_url
 
     def fetch_data(self):
-<<<<<<< HEAD
         """Download the data."""
-=======
 
         num_files = [f for f in self.working_directory.glob("*")]
         if len(num_files) > 0:
             print("Warning: Directory not empty, won't download files")
             return
 
->>>>>>> ddcbee14
         download_and_extract_zip_file(self.data_url, self.working_directory)